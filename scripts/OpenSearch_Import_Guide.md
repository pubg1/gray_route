# OpenSearch 数据导入指南

本文档说明如何把 `servicingcase_last.json` 数据集导入到 OpenSearch，并在需要时启用 `knn_vector` 字段以支持语义检索。

## 1. 环境准备

### 1.1 OpenSearch 服务
确保 OpenSearch 以及 Dashboards（可选）已经启动。最简单的方式是使用官方 Docker 镜像：

```bash
docker run -d \
  --name opensearch \
  -p 9200:9200 \
  -p 9600:9600 \
  -e "discovery.type=single-node" \
  -e "OPENSEARCH_INITIAL_ADMIN_PASSWORD=MyStrongPassword123!" \
  opensearchproject/opensearch:latest
```

> **提示**：如果运行在云端托管环境，请确认安全组/网络策略允许访问 9200 端口，并准备好账号密码。

### 1.2 Python 依赖
项目自带的导入脚本仅依赖 `opensearch-py`。若要写入语义向量，需要额外安装 `sentence-transformers` 与（可选）`huggingface_hub`：

```bash
# 安装基础依赖
pip install opensearch-py

# 如果要写入 knn_vector，请确保安装 embedding 相关依赖
pip install sentence-transformers huggingface-hub
```

若你的环境无法联网，可提前在有网络的机器上下载模型，然后通过 `--model-cache` 选项指定缓存目录。

## 2. 准备数据

默认数据文件位于 `data/servicingcase_last.json`，采用 JSONL（每行一个 JSON 对象）格式。如果文件在其他位置，可以通过脚本参数或环境变量覆盖。

## 3. 导入脚本 `import_to_opensearch.py`

<<<<<<< HEAD
该脚本支持以下功能：
=======
| 字段名 | 类型 | 描述 |
|--------|------|------|
| `id` | keyword | 唯一标识符 |
| `vehicletype` | text | 车型信息 |
| `discussion` | text | 故障点描述 |
| `symptoms` | text | 故障现象 |
| `solution` | text | 解决方案 |
| `search_content` | text | 完整搜索内容 |
| `search_num` | integer | 搜索次数 |
| `created_at` | date | 创建时间 |
| `text_vector`* | knn_vector | 语义检索向量 (可选) |

> \* 仅在执行脚本时添加 `--enable-vector` 时创建，该字段使用 `knn_vector` 类型并开启 `index.knn`。
>>>>>>> efafe363

- 自动清洗 HTML 内容并拆分出 `symptoms` / `solution` 字段；
- 批量写入 OpenSearch（默认 100 条一批，可通过 `--batch-size` 调整）；
- 可选地创建带 `knn_vector` 字段的索引并写入语义向量；
- 在具备 Hugging Face 访问权限时自动下载 embedding 模型，并支持 `--model-cache` 指定缓存目录；
- `--test` 选项可在导入完成后执行一次示例查询，快速验证数据是否可检索。

### 3.1 常用参数

```bash
<<<<<<< HEAD
python scripts/import_to_opensearch.py \
  --file data/servicingcase_last.json \
  --index automotive_cases \
  --host localhost \
  --port 9200 \
  --batch-size 200 \
=======
python import_to_opensearch.py [选项]

选项:
  -f, --file FILE       JSON文件路径 (必需)
  -i, --index INDEX    索引名称 (默认: automotive_cases)
  --host HOST          OpenSearch主机 (默认: localhost)
  --port PORT          OpenSearch端口 (默认: 9200)
  -u, --username USER  用户名
  -p, --password PASS  密码
  --ssl                使用SSL连接
  --batch-size SIZE    批量导入大小 (默认: 100)
  --enable-vector      写入语义向量并启用kNN索引配置
  --vector-field NAME  向量字段名称 (默认: text_vector)
  --vector-dim DIM     向量维度 (默认: 512)
  --embedding-model ID 自定义SentenceTransformer模型 (默认复用app.embedding配置)
  --test               导入后进行搜索测试
```

### 使用示例

```bash
# 基础导入
python import_to_opensearch.py -f ../data/servicingcase_last.json

# 指定索引名称
python import_to_opensearch.py -f ../data/servicingcase_last.json -i car_cases_2024

# 使用认证
python import_to_opensearch.py \
  -f ../data/servicingcase_last.json \
  -u admin -p MyPassword123! \
  --ssl

# 大批量导入
python import_to_opensearch.py \
  -f ../data/servicingcase_last.json \
  --batch-size 500 \
>>>>>>> efafe363
  --test

# 启用语义向量写入，构建kNN索引
python import_to_opensearch.py \
  -f ../data/servicingcase_last.json \
  --enable-vector \
  --vector-field text_vector \
  --vector-dim 512
```

### 选择和下载向量模型

脚本在启用 `--enable-vector` 时需要一个 SentenceTransformer 兼容的嵌入模型。默认情况下会复用应用配置中的 `EMBEDDING_MODEL`（位于 `app/config.py`，默认值为 `BAAI/bge-small-zh-v1.5`）。该模型针对中文语义检索进行了优化，发布在 [Hugging Face](https://huggingface.co/BAAI/bge-small-zh-v1.5) 上，首次使用时会自动下载到本地缓存。

> **提示**：如果你的环境无法联网，可提前在有网络的机器上下载模型，然后拷贝到离线环境的 `~/.cache/huggingface` 或者自定义的 `SENTENCE_TRANSFORMERS_HOME` 目录。

常见的下载方式：

```bash
# 使用 huggingface-cli 手动拉取（适合离线分发）
huggingface-cli download BAAI/bge-small-zh-v1.5 --local-dir /path/to/models/bge-small-zh-v1.5

# 或者在 Python 中预先加载，触发自动缓存
python - <<'PY'
from sentence_transformers import SentenceTransformer
SentenceTransformer('BAAI/bge-small-zh-v1.5', trust_remote_code=True)
PY
```

<<<<<<< HEAD
连接相关的可选参数包括 `--username/--password`、`--ssl` 和 `--verify-certs`。
=======
若需要使用其他模型，可将模型 ID 传入脚本：

```bash
python import_to_opensearch.py \
  -f ../data/servicingcase_last.json \
  --enable-vector \
  --embedding-model BAAI/bge-base-zh-v1.5
```

你也可以设置环境变量覆盖默认值：

```bash
export EMBEDDING_MODEL="moka-ai/m3e-base"
python import_to_opensearch.py -f ../data/servicingcase_last.json --enable-vector
```

选择模型时请确保输出向量维度与 `--vector-dim` 参数一致（常见中文模型如 `bge-small-zh` 为 512 维，`bge-base-zh` 为 768 维）。

## 搜索测试
>>>>>>> efafe363

### 3.2 启用 kNN 语义向量

要写入 `knn_vector` 字段并自动创建 kNN 索引，需要加上 `--enable-vector` 以及可选的模型参数：

```bash
python scripts/import_to_opensearch.py \
  --file data/servicingcase_last.json \
  --index cases \
  --enable-vector \
  --vector-field text_vector \
  --vector-dim 512 \
  --embedding-model BAAI/bge-small-zh-v1.5 \
  --model-cache /opt/opensearch-models
```

脚本会按以下顺序尝试加载 embedding：

1. 复用应用内的 `app.embedding.get_embedder()`；
2. 使用 `--embedding-model` 指定的 SentenceTransformer 模型；
3. 若未指定模型，则读取应用配置中的 `embedding_model`（默认 `BAAI/bge-small-zh-v1.5`）。

只要安装了 `huggingface_hub`，脚本会在运行前自动尝试使用 `snapshot_download` 将模型缓存到 `--model-cache` 指定目录；若未指定缓存目录，则使用 Hugging Face 默认缓存位置。缓存目录会通过 `SENTENCE_TRANSFORMERS_HOME` 与 `HUGGINGFACE_HUB_CACHE` 环境变量传递给下游库。

## 4. Shell 封装脚本 `import_cases_knn.sh`

为了方便快速导入 `cases` 索引，仓库提供了 `scripts/import_cases_knn.sh`：

```bash
./scripts/import_cases_knn.sh path/to/servicingcase_last.json
```

如果未传入参数，脚本会优先使用环境变量 `OPENSEARCH_DATA_FILE`，否则回退到 `data/servicingcase_last.json`。

常用环境变量说明：

| 变量 | 说明 | 默认值 |
| ---- | ---- | ------ |
| `OPENSEARCH_HOST` | OpenSearch 主机名 | `localhost` |
| `OPENSEARCH_PORT` | OpenSearch 端口 | `9200` |
| `OPENSEARCH_USERNAME` / `OPENSEARCH_PASSWORD` | 认证信息 | 空 |
| `OPENSEARCH_SSL` | 是否开启 `--ssl` | `false` |
| `OPENSEARCH_VERIFY_CERTS` | 是否传递 `--verify-certs` | `false` |
| `OPENSEARCH_TIMEOUT` | 请求超时时间（秒） | `30` |
| `OPENSEARCH_INDEX` | 索引名称 | `cases` |
| `OPENSEARCH_BATCH_SIZE` | 批量大小 | `200` |
| `OPENSEARCH_VECTOR_FIELD` | 向量字段 | `text_vector` |
| `OPENSEARCH_VECTOR_DIM` | 向量维度 | `512` |
| `EMBEDDING_MODEL` | 覆盖默认 embedding 模型 | 空（复用应用配置） |
| `MODEL_CACHE_DIR` | 模型缓存目录 | 空 |
| `PYTHON_BIN` | 指定 Python 解释器 | `python3` |

该脚本内部调用 `import_to_opensearch.py --enable-vector`，并自动传递上述参数。

## 5. 验证 kNN 功能

1. 导入完成后，执行 `GET /cases/_mapping`，确认映射中存在 `text_vector` 字段，类型为 `knn_vector`，且索引设置包含 `"index.knn": true`。
2. 调用 `GET /_plugins/_knn/stats`，观察 `knn_query_requests` 是否随查询增加。
3. 在应用或脚本中执行示例查询，验证语义检索结果。

若集群版本低于 2.9，顶层 `knn` 查询不可用，可在查询 DSL 中通过 `query.bool.must[].knn` 的形式嵌入语义检索；脚本生成的索引与向量字段同样可用。

## 6. 故障排查

- **提示 `Unknown key for a START_OBJECT in [knn]`**：索引未开启 `index.knn` 或集群版本过低。请升级到 OpenSearch ≥ 2.9，或在查询 DSL 中使用 `query.bool.must[].knn` 形式。
- **模型下载缓慢**：可提前使用 `huggingface-cli download` 或 `snapshot_download` 将模型缓存到本地，然后通过 `--model-cache` 指向缓存目录。
- **导入报错缺少 `sentence_transformers`**：安装 `sentence-transformers` 即可；如果只需关键字检索，可去掉 `--enable-vector`。

按照以上步骤操作，即可顺利将汽车案例数据导入 OpenSearch，并启用语义检索能力。<|MERGE_RESOLUTION|>--- conflicted
+++ resolved
@@ -38,23 +38,7 @@
 
 ## 3. 导入脚本 `import_to_opensearch.py`
 
-<<<<<<< HEAD
 该脚本支持以下功能：
-=======
-| 字段名 | 类型 | 描述 |
-|--------|------|------|
-| `id` | keyword | 唯一标识符 |
-| `vehicletype` | text | 车型信息 |
-| `discussion` | text | 故障点描述 |
-| `symptoms` | text | 故障现象 |
-| `solution` | text | 解决方案 |
-| `search_content` | text | 完整搜索内容 |
-| `search_num` | integer | 搜索次数 |
-| `created_at` | date | 创建时间 |
-| `text_vector`* | knn_vector | 语义检索向量 (可选) |
-
-> \* 仅在执行脚本时添加 `--enable-vector` 时创建，该字段使用 `knn_vector` 类型并开启 `index.knn`。
->>>>>>> efafe363
 
 - 自动清洗 HTML 内容并拆分出 `symptoms` / `solution` 字段；
 - 批量写入 OpenSearch（默认 100 条一批，可通过 `--batch-size` 调整）；
@@ -65,52 +49,12 @@
 ### 3.1 常用参数
 
 ```bash
-<<<<<<< HEAD
 python scripts/import_to_opensearch.py \
   --file data/servicingcase_last.json \
   --index automotive_cases \
   --host localhost \
   --port 9200 \
   --batch-size 200 \
-=======
-python import_to_opensearch.py [选项]
-
-选项:
-  -f, --file FILE       JSON文件路径 (必需)
-  -i, --index INDEX    索引名称 (默认: automotive_cases)
-  --host HOST          OpenSearch主机 (默认: localhost)
-  --port PORT          OpenSearch端口 (默认: 9200)
-  -u, --username USER  用户名
-  -p, --password PASS  密码
-  --ssl                使用SSL连接
-  --batch-size SIZE    批量导入大小 (默认: 100)
-  --enable-vector      写入语义向量并启用kNN索引配置
-  --vector-field NAME  向量字段名称 (默认: text_vector)
-  --vector-dim DIM     向量维度 (默认: 512)
-  --embedding-model ID 自定义SentenceTransformer模型 (默认复用app.embedding配置)
-  --test               导入后进行搜索测试
-```
-
-### 使用示例
-
-```bash
-# 基础导入
-python import_to_opensearch.py -f ../data/servicingcase_last.json
-
-# 指定索引名称
-python import_to_opensearch.py -f ../data/servicingcase_last.json -i car_cases_2024
-
-# 使用认证
-python import_to_opensearch.py \
-  -f ../data/servicingcase_last.json \
-  -u admin -p MyPassword123! \
-  --ssl
-
-# 大批量导入
-python import_to_opensearch.py \
-  -f ../data/servicingcase_last.json \
-  --batch-size 500 \
->>>>>>> efafe363
   --test
 
 # 启用语义向量写入，构建kNN索引
@@ -140,29 +84,7 @@
 PY
 ```
 
-<<<<<<< HEAD
 连接相关的可选参数包括 `--username/--password`、`--ssl` 和 `--verify-certs`。
-=======
-若需要使用其他模型，可将模型 ID 传入脚本：
-
-```bash
-python import_to_opensearch.py \
-  -f ../data/servicingcase_last.json \
-  --enable-vector \
-  --embedding-model BAAI/bge-base-zh-v1.5
-```
-
-你也可以设置环境变量覆盖默认值：
-
-```bash
-export EMBEDDING_MODEL="moka-ai/m3e-base"
-python import_to_opensearch.py -f ../data/servicingcase_last.json --enable-vector
-```
-
-选择模型时请确保输出向量维度与 `--vector-dim` 参数一致（常见中文模型如 `bge-small-zh` 为 512 维，`bge-base-zh` 为 768 维）。
-
-## 搜索测试
->>>>>>> efafe363
 
 ### 3.2 启用 kNN 语义向量
 
