--- conflicted
+++ resolved
@@ -124,8 +124,6 @@
   DATA_FILE="${TEMP_JSON}"
 fi
 shopt -u nocasematch
-<<<<<<< HEAD
-=======
 
 TEMP_JSON=""
 
@@ -152,7 +150,6 @@
   DATA_FILE="${TEMP_JSON}"
 fi
 shopt -u nocasematch
->>>>>>> fcd51e65
 
 CMD=("${PYTHON_BIN}" "${SCRIPT_DIR}/import_to_opensearch.py"
   "--file" "${DATA_FILE}"
