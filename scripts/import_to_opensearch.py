--- conflicted
+++ resolved
@@ -233,12 +233,9 @@
         try:
             use_ssl_flag = self._coerce_bool("use_ssl", use_ssl)
             verify_certs_flag = self._coerce_bool("verify_certs", verify_certs)
-<<<<<<< HEAD
-=======
             ssl_assert_hostname_flag = self._coerce_bool(
                 "ssl_assert_hostname", ssl_assert_hostname, default=True
             )
->>>>>>> cac51727
             ssl_show_warn_flag = self._coerce_bool(
                 "ssl_show_warn", ssl_show_warn, default=True
             )
@@ -273,10 +270,7 @@
             "http_compress": True,
             "use_ssl": use_ssl_flag,
             "verify_certs": verify_certs_flag,
-<<<<<<< HEAD
-=======
             "ssl_assert_hostname": ssl_assert_hostname_flag,
->>>>>>> cac51727
             "ssl_show_warn": ssl_show_warn_flag,
             "timeout": timeout,
             "max_retries": 3,
