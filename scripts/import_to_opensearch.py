#!/usr/bin/env python3
# -*- coding: utf-8 -*-
"""将 servicingcase_last.json 数据导入 OpenSearch。

该脚本支持：
* 将原始 JSON 行数据转换成应用所需字段结构；
* 按批次写入 OpenSearch；
* 可选地启用 `knn_vector` 字段写入，并在需要时自动准备 embedding 模型。

脚本尽可能复用应用内部的 embedding 加载逻辑，同时在缺少依赖时优雅回退。
"""

from __future__ import annotations

import argparse
import importlib
import importlib.util
import json
<<<<<<< HEAD
import logging
import os
import re
=======
import os
import re
import importlib
from typing import Dict, List, Any, Optional, Tuple
from opensearchpy import OpenSearch
from opensearchpy.helpers import bulk
import argparse
>>>>>>> efafe363
import sys
from datetime import datetime
from typing import Any, Dict, Iterable, List, Optional, Sequence

from opensearchpy import OpenSearch
from opensearchpy.helpers import bulk

# 为了能够复用 app 内部的工具，将项目根目录加入 sys.path
ROOT_DIR = os.path.abspath(os.path.join(os.path.dirname(__file__), ".."))
if ROOT_DIR not in sys.path:
    sys.path.insert(0, ROOT_DIR)

# 尝试加载应用内的 embedding 与配置模块（若缺失则在运行期回退）
embedding_spec = importlib.util.find_spec("app.embedding")
if embedding_spec is not None:
    embedding_module = importlib.import_module("app.embedding")
    get_embedder = getattr(embedding_module, "get_embedder", None)
else:  # pragma: no cover - 离线导入脚本允许缺省模型
    get_embedder = None

config_spec = importlib.util.find_spec("app.config")
if config_spec is not None:
    config_module = importlib.import_module("app.config")
    get_settings = getattr(config_module, "get_settings", None)
else:  # pragma: no cover - 命令行导入可脱离应用运行
    get_settings = None

sentence_spec = importlib.util.find_spec("sentence_transformers")
if sentence_spec is not None:
    sentence_module = importlib.import_module("sentence_transformers")
    SentenceTransformer = getattr(sentence_module, "SentenceTransformer", None)
else:  # pragma: no cover - sentence-transformers 为可选依赖
    SentenceTransformer = None

hf_spec = importlib.util.find_spec("huggingface_hub")
if hf_spec is not None:
    hf_module = importlib.import_module("huggingface_hub")
    snapshot_download = getattr(hf_module, "snapshot_download", None)
else:  # pragma: no cover - huggingface_hub 并非必需
    snapshot_download = None


DEFAULT_EMBEDDING_MODEL = "BAAI/bge-small-zh-v1.5"


class _SentenceTransformerWrapper:
    """统一 SentenceTransformer 与应用内 Embedder 的接口。"""

    def __init__(self, model: Any):
        self.model = model

    def encode(self, texts: Sequence[str]):
        return self.model.encode(texts, normalize_embeddings=True, show_progress_bar=False)


# 为了复用应用内的向量模型工具，确保可以导入 app 模块
ROOT_DIR = os.path.abspath(os.path.join(os.path.dirname(__file__), '..'))
if ROOT_DIR not in sys.path:
    sys.path.insert(0, ROOT_DIR)

embedding_spec = importlib.util.find_spec("app.embedding")
if embedding_spec is not None:
    embedding_module = importlib.import_module("app.embedding")
    get_embedder = getattr(embedding_module, "get_embedder", None)
else:  # pragma: no cover - 离线导入脚本允许缺省模型
    get_embedder = None

sentence_spec = importlib.util.find_spec("sentence_transformers")
if sentence_spec is not None:
    sentence_module = importlib.import_module("sentence_transformers")
    SentenceTransformer = getattr(sentence_module, "SentenceTransformer", None)
else:  # pragma: no cover - 仅用于命令行导入
    SentenceTransformer = None


class _SentenceTransformerWrapper:
    def __init__(self, model):
        self.model = model

    def encode(self, texts: List[str]):
        return self.model.encode(texts, normalize_embeddings=True, show_progress_bar=False)

# 配置日志
logging.basicConfig(
    level=logging.INFO,
    format="%(asctime)s - %(levelname)s - %(message)s",
)
logger = logging.getLogger(__name__)


class OpenSearchImporter:
<<<<<<< HEAD
    def __init__(
        self,
        host: str = "localhost",
        port: int = 9200,
        username: Optional[str] = None,
        password: Optional[str] = None,
        use_ssl: bool = False,
        verify_certs: bool = False,
        ssl_assert_hostname: bool = True,
        ssl_show_warn: bool = True,
        timeout: int = 30,
        enable_vector: bool = False,
        vector_field: str = "text_vector",
        vector_dimension: int = 512,
        embedding_model: Optional[str] = None,
        model_cache_dir: Optional[str] = None,
    ) -> None:
        """初始化 OpenSearch 连接并准备向量写入。"""

        if host.startswith("http://") or host.startswith("https://"):
            host = host.replace("https://", "").replace("http://", "")

=======
    def __init__(self, host: str = 'localhost', port: int = 9200,
                 username: str = None, password: str = None,
                 use_ssl: bool = False, verify_certs: bool = False,
                 ssl_assert_hostname: bool = True, ssl_show_warn: bool = True,
                 timeout: int = 30,
                 enable_vector: bool = False,
                 vector_field: str = 'text_vector',
                 vector_dimension: int = 512,
                 embedding_model: Optional[str] = None):
        """初始化 OpenSearch 连接"""
        
        # 处理 AWS VPC 端点 URL
        if host.startswith('http://') or host.startswith('https://'):
            host = host.replace('https://', '').replace('http://', '')
        
        # OpenSearch 连接配置
>>>>>>> efafe363
        self.config = {
            "hosts": [{"host": host, "port": port}],
            "http_compress": True,
            "use_ssl": use_ssl,
            "verify_certs": verify_certs,
            "ssl_assert_hostname": ssl_assert_hostname,
            "ssl_show_warn": ssl_show_warn,
            "timeout": timeout,
            "max_retries": 3,
            "retry_on_timeout": True,
        }

        if username and password:
            self.config["http_auth"] = (username, password)

        try:
            self.client = OpenSearch(**self.config)
            info = self.client.info()
            self.server_version = info.get("version", {}).get("number", "unknown")
            logger.info("成功连接到 OpenSearch: %s", self.server_version)
        except Exception as exc:  # pragma: no cover - 连接失败时直接抛出
            logger.error("连接 OpenSearch 失败: %s", exc)
            raise

        self.enable_vector = bool(enable_vector)
<<<<<<< HEAD
        self.vector_field = vector_field.strip() if vector_field else ""
        self.vector_dimension = vector_dimension
        self.embedding_model = embedding_model.strip() if embedding_model else None
        self.model_cache_dir = model_cache_dir.strip() if model_cache_dir else None
        self.embedder: Optional[Any] = None
        self._prepared_model_path: Optional[str] = None

        if self.model_cache_dir:
            self._configure_model_cache_env()

        if self.enable_vector:
            if not self.vector_field:
                logger.warning("未指定向量字段名称，已禁用语义向量写入功能")
                self.enable_vector = False
            else:
                self.embedding_model = self.embedding_model or self._infer_embedding_model()
                self.embedder = self._load_embedder()
                if self.embedder is None:
                    logger.warning("未能加载向量模型，已自动关闭语义向量写入功能")
                    self.enable_vector = False
                else:
                    self._sync_vector_dimension()
                    logger.info(
                        "已启用语义向量写入: 字段=%s, 维度=%s, 模型=%s",
                        self.vector_field,
                        self.vector_dimension,
                        self.embedding_model or "未知",
                    )

    # ------------------------------------------------------------------
    # 模型准备相关工具
    # ------------------------------------------------------------------
    def _configure_model_cache_env(self) -> None:
        os.makedirs(self.model_cache_dir, exist_ok=True)
        os.environ.setdefault("SENTENCE_TRANSFORMERS_HOME", self.model_cache_dir)
        os.environ.setdefault("HUGGINGFACE_HUB_CACHE", self.model_cache_dir)
        logger.info("模型缓存目录: %s", self.model_cache_dir)

    def _infer_embedding_model(self) -> str:
        if self.embedding_model:
            return self.embedding_model

        if get_settings:
            try:
                settings = get_settings()
                model_name = getattr(settings, "embedding_model", None)
                if model_name:
                    return model_name
            except Exception as exc:  # pragma: no cover - 设置加载失败时降级
                logger.debug("读取应用配置失败: %s", exc)

        return DEFAULT_EMBEDDING_MODEL

    def _prepare_model_snapshot(self, model_id: str) -> Optional[str]:
        if snapshot_download is None:
            return None

        kwargs: Dict[str, Any] = {}
        if self.model_cache_dir:
            kwargs["cache_dir"] = self.model_cache_dir
        token = os.getenv("HUGGINGFACEHUB_API_TOKEN") or os.getenv("HF_TOKEN")
        if token:
            kwargs["token"] = token

        try:
            local_dir = snapshot_download(
                repo_id=model_id,
                local_files_only=False,
                resume_download=True,
                **kwargs,
            )
            logger.info("已预下载模型 %s -> %s", model_id, local_dir)
            return local_dir
        except Exception as exc:
            logger.warning("预下载模型失败（使用在线加载）: %s", exc)
            return None

    def _wrap_embedder(self, embedder: Any) -> Any:
        if embedder is None:
            return None
        if hasattr(embedder, "encode"):
            return embedder
        return None

    def _load_embedder(self) -> Optional[Any]:
        # 优先复用 app.embedding 提供的缓存实例
        if get_embedder is not None and not self.embedding_model:
            try:
                embedder = get_embedder()
                logger.info("复用 app.embedding.get_embedder() 提供的模型实例")
                inferred = self._detect_model_name(embedder)
                if inferred:
                    self.embedding_model = inferred
                return self._wrap_embedder(embedder)
            except Exception as exc:
                logger.warning("加载应用内嵌入模型失败，将尝试直接加载: %s", exc)

        model_name = self.embedding_model or self._infer_embedding_model()
        if SentenceTransformer is None:
            logger.warning("未安装 sentence_transformers，无法写入语义向量")
            return None

        if self._prepared_model_path is None:
            self._prepared_model_path = self._prepare_model_snapshot(model_name)
        load_path = self._prepared_model_path or model_name

        try:
            model = SentenceTransformer(load_path, trust_remote_code=True)
            self.embedding_model = model_name
            return _SentenceTransformerWrapper(model)
        except Exception as exc:
            logger.error("加载模型 %s 失败: %s", model_name, exc)
            return None

    def _detect_model_name(self, embedder: Any) -> Optional[str]:
        candidate = getattr(embedder, "model", None)
        if candidate is None:
            return None
        for attr in ("name_or_path", "model_name", "model_id"):
            value = getattr(candidate, attr, None)
            if isinstance(value, str) and value:
                return value
        return None

    def _sync_vector_dimension(self) -> None:
        if self.embedder is None:
            return

        model = getattr(self.embedder, "model", None)
        dimension = None
        if model is not None:
            getter = getattr(model, "get_sentence_embedding_dimension", None)
            if callable(getter):
                try:
                    dimension = int(getter())
                except Exception:  # pragma: no cover - 极端情况下尝试回退
                    dimension = None

        if dimension is None:
            try:
                probe = self.embedder.encode(["dimension probe"])
                vector = self._normalize_vector_output(probe)
                if vector:
                    dimension = len(vector)
            except Exception:
                dimension = None

        if dimension and dimension != self.vector_dimension:
            logger.info(
                "自动调整向量维度: 配置=%s, 模型=%s",
                self.vector_dimension,
                dimension,
            )
            self.vector_dimension = dimension

    # ------------------------------------------------------------------
    # 文本清洗 & 文档构建
    # ------------------------------------------------------------------
=======
        self.vector_field = vector_field if vector_field else None
        self.vector_dimension = vector_dimension
        self.embedding_model = embedding_model
        self.embedder = None

        if self.enable_vector and not self.vector_field:
            logger.warning("未指定向量字段名称，已禁用语义向量写入功能")
            self.enable_vector = False

        if self.enable_vector and self.vector_field:
            self.embedder = self._load_embedder()
            if self.embedder is not None:
                logger.info(
                    "已启用语义向量写入: 字段=%s, 维度=%s",
                    self.vector_field,
                    self.vector_dimension,
                )
            else:
                logger.warning("未能加载向量模型，已自动关闭语义向量写入功能")
                self.enable_vector = False
    
>>>>>>> efafe363
    def clean_html_content(self, text: str) -> str:
        if not text:
            return ""
        text = re.sub(r"<[^>]+>", "", text)
        text = re.sub(r"\s+", " ", text)
        return text.strip()

    def extract_symptoms_and_solution(self, search_content: str) -> Dict[str, str]:
        if not search_content:
            return {"symptoms": "", "solution": ""}

        clean_content = self.clean_html_content(search_content)
        sentences = [s for s in clean_content.split("。") if s]

        symptoms = ""
        if sentences:
            symptoms = "。".join(sentences[:3]).strip()
            if symptoms and not symptoms.endswith("。"):
                symptoms += "。"

        solution = ""
        solution_keywords = ["更换", "维修", "解决", "处理", "修复", "故障排除"]
        for sentence in sentences:
            if any(keyword in sentence for keyword in solution_keywords):
                solution = sentence.strip()
                break

        return {
            "symptoms": symptoms[:500] if symptoms else "",
            "solution": solution[:300] if solution else "",
        }

    def transform_record(self, record: Dict[str, Any]) -> Optional[Dict[str, Any]]:
        source = record.get("_source") or {}
        search_content = source.get("search", "")
        extracted = self.extract_symptoms_and_solution(search_content)

        transformed: Dict[str, Any] = {
            "id": record.get("_id", ""),
            "vehicletype": source.get("vehicletype", ""),
            "discussion": source.get("discussion", ""),
            "symptoms": extracted.get("symptoms", ""),
            "solution": extracted.get("solution", ""),
            "search_content": self.clean_html_content(search_content)[:2000],
            "search_num": source.get("searchNum", 0),
            "rate": source.get("rate"),
            "vin": source.get("vin"),
            "created_at": datetime.now().isoformat(),
            "source_index": record.get("_index", ""),
            "source_type": record.get("_type", ""),
        }

        transformed = {
            key: value
            for key, value in transformed.items()
            if value not in (None, "")
        }
<<<<<<< HEAD

        if not transformed.get("id"):
            logger.debug("记录缺少 id，已跳过: %s", record)
            return None

        if self.enable_vector and self.embedder is not None:
            text_for_vector = (
                transformed.get("search_content")
                or transformed.get("discussion")
                or transformed.get("symptoms")
                or ""
            )
            vector = self._build_vector(text_for_vector)
            if vector is not None:
                transformed[self.vector_field] = vector

        return transformed

    def _normalize_vector_output(self, batch: Any) -> Optional[List[float]]:
        if batch is None:
            return None

        if hasattr(batch, "tolist"):
            batch = batch.tolist()
        if not isinstance(batch, Iterable):
            return None

        batch_list = list(batch)
        if not batch_list:
            return None

        first = batch_list[0]
        if isinstance(first, Iterable) and not isinstance(first, (str, bytes)):
            vector = list(first)
        else:
            vector = batch_list

        try:
            return [float(x) for x in vector]
        except (TypeError, ValueError):
            logger.warning("向量结果无法转换为 float: %s", vector)
            return None

    def _build_vector(self, text: str) -> Optional[List[float]]:
        content = text.strip()
        if not content:
            return None
        try:
            batch = self.embedder.encode([content])
        except Exception as exc:
            logger.warning("生成语义向量失败: %s", exc)
            return None

        vector = self._normalize_vector_output(batch)
        if vector is None:
            return None

        if self.vector_dimension and len(vector) != self.vector_dimension:
            logger.warning(
                "向量维度与配置不一致: got=%s expected=%s，将按模型输出更新配置",
                len(vector),
                self.vector_dimension,
            )
            self.vector_dimension = len(vector)

        return vector

    # ------------------------------------------------------------------
    # 索引管理 & 导入流程
    # ------------------------------------------------------------------
    def create_index_mapping(self, index_name: str) -> bool:
=======
        
        # 移除空值
        return {k: v for k, v in transformed.items() if v is not None and v != ''}

    def _load_embedder(self):
        """加载向量模型"""
        if self.embedding_model and SentenceTransformer is not None:
            try:
                model = SentenceTransformer(self.embedding_model, trust_remote_code=True)
                logger.info("已加载自定义 embedding 模型: %s", self.embedding_model)
                return _SentenceTransformerWrapper(model)
            except Exception as model_err:
                logger.error(f"加载自定义 embedding 模型失败: {model_err}")
                # 回退到默认加载逻辑

        if get_embedder is None:
            logger.error("当前环境未提供向量模型依赖，无法写入 knn 向量")
            return None
        try:
            embedder = get_embedder()
            test_vec = embedder.encode(["test"])
            if test_vec is None or len(getattr(test_vec, 'shape', ())) != 2:
                raise ValueError("embedding 输出不符合预期")
            if test_vec.shape[1] != self.vector_dimension:
                logger.warning(
                    "模型输出维度(%s)与配置维度(%s)不一致，自动更新配置",
                    test_vec.shape[1],
                    self.vector_dimension,
                )
                self.vector_dimension = int(test_vec.shape[1])
            return embedder
        except Exception as e:
            logger.error(f"加载向量模型失败: {e}")
            return None

    @staticmethod
    def _build_embedding_text(document: Dict[str, Any]) -> str:
        """为向量模型准备文本"""
        parts = [
            document.get('symptoms', ''),
            document.get('discussion', ''),
            document.get('solution', ''),
            document.get('search_content', ''),
        ]
        combined = '\n'.join(part for part in parts if part)
        return combined.strip()

    def _apply_vectors(self, documents: List[Dict[str, Any]], texts: List[Optional[str]]):
        if not self.enable_vector or not self.embedder or not self.vector_field:
            return

        candidates: List[Tuple[int, str]] = [
            (idx, text) for idx, text in enumerate(texts) if text
        ]
        if not candidates:
            logger.info("没有可用于生成向量的文本")
            return

        indices, corpora = zip(*candidates)
        try:
            vectors = self.embedder.encode(list(corpora))
        except Exception as e:
            logger.error(f"批量生成向量失败: {e}")
            return

        try:
            vectors_list = vectors.tolist()  # type: ignore[attr-defined]
        except AttributeError:
            vectors_list = [list(vec) for vec in vectors]

        applied = 0
        for doc_idx, vector in zip(indices, vectors_list):
            if len(vector) != self.vector_dimension:
                logger.warning(
                    "文档 %s 的向量维度 %s 与配置 %s 不一致，已跳过",
                    documents[doc_idx].get('_id'),
                    len(vector),
                    self.vector_dimension,
                )
                continue
            documents[doc_idx]['_source'][self.vector_field] = vector
            applied += 1

        logger.info("已为 %s 条文档写入语义向量", applied)
    
    def create_index_mapping(self, index_name: str):
        """创建索引映射 - 使用简化配置避免AWS限制"""
>>>>>>> efafe363
        try:
            if self.client.indices.exists(index=index_name):
                logger.info("索引 %s 已存在", index_name)
                if self.enable_vector:
                    self._ensure_vector_compat(index_name)
                return True

<<<<<<< HEAD
            body: Dict[str, Any] = {
                "mappings": {
                    "properties": {
                        "id": {"type": "keyword"},
                        "vehicletype": {
                            "type": "text",
                            "fields": {"keyword": {"type": "keyword"}},
                        },
                        "discussion": {"type": "text"},
                        "symptoms": {"type": "text"},
                        "solution": {"type": "text"},
                        "search_content": {"type": "text"},
                        "search_num": {"type": "integer"},
                        "rate": {"type": "float"},
                        "vin": {"type": "keyword"},
                        "created_at": {"type": "date"},
                        "source_index": {"type": "keyword"},
                        "source_type": {"type": "keyword"},
                    }
                }
            }

            if self.enable_vector:
                body.setdefault("settings", {})["index.knn"] = True
                body["mappings"]["properties"][self.vector_field] = {
                    "type": "knn_vector",
                    "dimension": self.vector_dimension,
                    "method": {
                        "name": "hnsw",
                        "space_type": "cosinesimil",
                        "engine": "nmslib",
                        "parameters": {
                            "ef_construction": 128,
                            "m": 16,
                        },
                    },
                }

            self.client.indices.create(index=index_name, body=body)
            logger.info("成功创建索引: %s", index_name)
=======
            properties = {
                "id": {"type": "keyword"},
                "vehicletype": {
                    "type": "text",
                    "fields": {"keyword": {"type": "keyword"}}
                },
                "discussion": {"type": "text"},
                "symptoms": {"type": "text"},
                "solution": {"type": "text"},
                "search_content": {"type": "text"},
                "search_num": {"type": "integer"},
                "rate": {"type": "float"},
                "vin": {"type": "keyword"},
                "created_at": {"type": "date"},
                "source_index": {"type": "keyword"},
                "source_type": {"type": "keyword"},
            }

            if self.enable_vector and self.vector_field:
                properties[self.vector_field] = {
                    "type": "knn_vector",
                    "dimension": self.vector_dimension,
                    "method": {
                        "name": "hnsw",
                        "space_type": "cosinesimil",
                        "engine": "nmslib",
                        "parameters": {
                            "ef_construction": 128,
                            "m": 16
                        }
                    }
                }

            simple_mapping = {
                "mappings": {
                    "properties": properties
                }
            }

            if self.enable_vector and self.vector_field:
                simple_mapping["settings"] = {
                    "index.knn": True,
                    "index.knn.space_type": "cosinesimil"
                }

            response = self.client.indices.create(index=index_name, body=simple_mapping)
            logger.info(f"成功创建索引: {index_name}")
>>>>>>> efafe363
            return True
        except Exception as exc:
            logger.error("创建索引失败: %s", exc)
            logger.info("尝试跳过索引创建，直接导入数据…")
            return True

    def _ensure_vector_compat(self, index_name: str) -> None:
        try:
<<<<<<< HEAD
            mappings = self.client.indices.get_mapping(index=index_name)
            properties = mappings.get(index_name, {}).get("mappings", {}).get("properties", {})
        except Exception as exc:
            logger.warning("读取索引映射失败，无法校验向量字段: %s", exc)
            return

        vector_mapping = properties.get(self.vector_field)
        if not vector_mapping:
            try:
                body = {
                    "properties": {
                        self.vector_field: {
                            "type": "knn_vector",
                            "dimension": self.vector_dimension,
                            "method": {
                                "name": "hnsw",
                                "space_type": "cosinesimil",
                                "engine": "nmslib",
                                "parameters": {
                                    "ef_construction": 128,
                                    "m": 16,
                                },
                            },
=======
            # 读取JSON文件
            logger.info(f"读取文件: {json_file}")
            with open(json_file, 'r', encoding='utf-8') as f:
                data = []
                for line_num, line in enumerate(f, 1):
                    line = line.strip()
                    if not line:
                        continue
                    
                    try:
                        record = json.loads(line)
                        data.append(record)
                    except json.JSONDecodeError as e:
                        logger.warning(f"第 {line_num} 行JSON解析失败: {e}")
                        continue
            
            logger.info(f"成功读取 {len(data)} 条记录")
            
            # 转换数据格式
            logger.info("转换数据格式...")
            documents: List[Dict[str, Any]] = []
            embedding_texts: List[Optional[str]] = [] if self.enable_vector else []
            for record in data:
                try:
                    transformed = self.transform_record(record)
                    if transformed:
                        if self.enable_vector:
                            embedding_texts.append(self._build_embedding_text(transformed))
                        # 构建bulk操作格式
                        doc = {
                            "_index": index_name,
                            "_id": transformed.get('id'),
                            "_source": transformed
>>>>>>> efafe363
                        }
                    }
                }
                self.client.indices.put_mapping(index=index_name, body=body)
                logger.info("已在索引 %s 中添加缺失的向量字段 %s", index_name, self.vector_field)
            except Exception as exc:
                logger.warning(
                    "无法在索引 %s 中添加向量字段 %s，已禁用向量写入: %s",
                    index_name,
                    self.vector_field,
                    exc,
                )
                self.enable_vector = False
                return
        else:
            dimension = vector_mapping.get("dimension")
            if dimension and int(dimension) != self.vector_dimension:
                logger.info(
                    "索引已有向量字段，自动同步维度: %s -> %s",
                    self.vector_dimension,
                    dimension,
                )
                self.vector_dimension = int(dimension)

        try:
            settings = self.client.indices.get_settings(index=index_name)
            index_settings = settings.get(index_name, {}).get("settings", {}).get("index", {})
            knn_enabled = str(index_settings.get("knn", "false")).lower() in {"true", "1", "yes"}
            if not knn_enabled:
                logger.warning(
                    "索引 %s 未开启 index.knn，向量查询可能失败，请手动开启",
                    index_name,
                )
        except Exception:
            pass

    def import_data(self, json_file: str, index_name: str, batch_size: int = 100) -> bool:
        if not os.path.exists(json_file):
            logger.error("数据文件不存在: %s", json_file)
            return False

        if batch_size <= 0:
            batch_size = 100

        if not self.create_index_mapping(index_name):
            return False

        actions: List[Dict[str, Any]] = []
        total = 0

        for record in self._iter_records(json_file):
            transformed = self.transform_record(record)
            if not transformed:
                continue

            doc_id = transformed.get("id")
            action = {
                "_index": index_name,
                "_id": doc_id,
                "_source": transformed,
            }
            actions.append(action)

            if len(actions) >= batch_size:
                total += self._flush_bulk(actions)
                actions = []

        if actions:
            total += self._flush_bulk(actions)

        logger.info("成功导入 %s 条文档", total)
        return True

    def _iter_records(self, json_file: str) -> Iterable[Dict[str, Any]]:
        with open(json_file, "r", encoding="utf-8") as handle:
            for line_num, line in enumerate(handle, 1):
                text = line.strip()
                if not text:
                    continue
<<<<<<< HEAD
=======

            logger.info(f"成功转换 {len(documents)} 条记录")

            if self.enable_vector and documents:
                logger.info("开始批量生成语义向量...")
                self._apply_vectors(documents, embedding_texts)
            
            # 批量导入
            logger.info("开始批量导入...")
            success_count = 0
            error_count = 0
            
            for i in range(0, len(documents), batch_size):
                batch = documents[i:i + batch_size]
>>>>>>> efafe363
                try:
                    yield json.loads(text)
                except json.JSONDecodeError as exc:
                    logger.warning("第 %s 行 JSON 解析失败: %s", line_num, exc)
                    continue

    def _flush_bulk(self, actions: List[Dict[str, Any]]) -> int:
        if not actions:
            return 0

        try:
            success, errors = bulk(self.client, actions)
            if errors:
                logger.warning("Bulk 导入存在错误: %s", errors)
            return success
        except Exception as exc:
            logger.error("批量导入失败: %s", exc)
            return 0

    def run_test_query(self, index_name: str, query_text: str = "发动机故障") -> None:
        try:
            body = {
                "size": 5,
                "query": {
                    "multi_match": {
                        "query": query_text,
                        "fields": [
                            "discussion^3",
                            "symptoms^2",
                            "solution",
                            "search_content",
                        ],
                    }
                },
            }
<<<<<<< HEAD

            response = self.client.search(index=index_name, body=body)
            hits = response.get("hits", {}).get("hits", [])
            logger.info("测试查询返回 %s 条结果", len(hits))
            for idx, hit in enumerate(hits, 1):
                source = hit.get("_source", {})
                logger.info(
                    "[%s] 讨论: %s | 现象: %s",
                    idx,
                    source.get("discussion", ""),
                    source.get("symptoms", ""),
                )
        except Exception as exc:
            logger.warning("测试查询失败: %s", exc)


# ----------------------------------------------------------------------
# CLI
# ----------------------------------------------------------------------

def parse_args(argv: Optional[Sequence[str]] = None) -> argparse.Namespace:
    parser = argparse.ArgumentParser(description="将 JSONL 数据导入 OpenSearch")
    parser.add_argument("--file", "-f", required=True, help="JSON 行文件路径")
    parser.add_argument("--index", "-i", default="automotive_cases", help="目标索引名称")
    parser.add_argument("--host", default="localhost", help="OpenSearch 主机")
    parser.add_argument("--port", type=int, default=9200, help="OpenSearch 端口")
    parser.add_argument("--username", "-u", help="用户名")
    parser.add_argument("--password", "-p", help="密码")
    parser.add_argument("--ssl", action="store_true", help="使用 SSL 连接")
    parser.add_argument("--verify-certs", action="store_true", help="验证 SSL 证书")
    parser.add_argument("--batch-size", type=int, default=100, help="批量导入大小")
    parser.add_argument("--timeout", type=int, default=30, help="请求超时 (秒)")

    # 向量相关参数
    parser.add_argument("--enable-vector", action="store_true", help="启用 knn_vector 写入")
    parser.add_argument("--vector-field", default="text_vector", help="向量字段名称")
    parser.add_argument("--vector-dim", type=int, default=512, help="向量维度")
    parser.add_argument("--embedding-model", help="SentenceTransformer 模型 ID")
    parser.add_argument("--model-cache", help="embedding 模型缓存目录")

    parser.add_argument("--test", action="store_true", help="导入完成后执行一次示例查询")
    return parser.parse_args(argv)


def main(argv: Optional[Sequence[str]] = None) -> int:
    args = parse_args(argv)

    importer = OpenSearchImporter(
        host=args.host,
        port=args.port,
        username=args.username,
        password=args.password,
        use_ssl=args.ssl,
        verify_certs=args.verify_certs,
        timeout=args.timeout,
        enable_vector=args.enable_vector,
        vector_field=args.vector_field,
        vector_dimension=args.vector_dim,
        embedding_model=args.embedding_model,
        model_cache_dir=args.model_cache,
    )

    success = importer.import_data(args.file, args.index, batch_size=args.batch_size)

    if success and args.test:
        importer.run_test_query(args.index)

    return 0 if success else 1


if __name__ == "__main__":  # pragma: no cover - CLI 入口
    sys.exit(main())
=======
            
            response = self.client.search(index=index_name, body=search_body)
            
            logger.info(f"搜索测试 '{query}' 结果:")
            for hit in response['hits']['hits']:
                source = hit['_source']
                logger.info(f"  ID: {source.get('id', 'N/A')}")
                logger.info(f"  车型: {source.get('vehicletype', 'N/A')}")
                logger.info(f"  故障: {source.get('discussion', 'N/A')}")
                logger.info(f"  评分: {hit['_score']}")
                logger.info("  ---")
                
        except Exception as e:
            logger.error(f"搜索测试失败: {e}")

def main():
    parser = argparse.ArgumentParser(description='导入汽车维修案例数据到 OpenSearch')
    parser.add_argument('--file', '-f', required=True, help='JSON文件路径')
    parser.add_argument('--index', '-i', default='automotive_cases', help='索引名称')
    parser.add_argument('--host', default='localhost', help='OpenSearch主机')
    parser.add_argument('--port', type=int, default=9200, help='OpenSearch端口')
    parser.add_argument('--username', '-u', help='用户名')
    parser.add_argument('--password', '-p', help='密码')
    parser.add_argument('--ssl', action='store_true', help='使用SSL')
    parser.add_argument('--batch-size', type=int, default=100, help='批量大小')
    parser.add_argument('--enable-vector', action='store_true', help='写入语义向量并创建kNN索引')
    parser.add_argument('--vector-field', default='text_vector', help='向量字段名称 (默认: text_vector)')
    parser.add_argument('--vector-dim', type=int, default=512, help='向量维度 (默认: 512)')
    parser.add_argument('--embedding-model', help='自定义 SentenceTransformer 模型名称')
    parser.add_argument('--test', action='store_true', help='导入后进行搜索测试')

    args = parser.parse_args()
    
    try:
        # 创建导入器
        importer = OpenSearchImporter(
            host=args.host,
            port=args.port,
            username=args.username,
            password=args.password,
            use_ssl=args.ssl,
            enable_vector=args.enable_vector,
            vector_field=args.vector_field,
            vector_dimension=args.vector_dim,
            embedding_model=args.embedding_model,
        )
        
        # 导入数据
        success = importer.import_data(
            json_file=args.file,
            index_name=args.index,
            batch_size=args.batch_size
        )
        
        if success:
            logger.info("数据导入成功!")
            
            # 进行搜索测试
            if args.test:
                logger.info("进行搜索测试...")
                importer.search_test(args.index, "发动机")
                importer.search_test(args.index, "刹车")
        else:
            logger.error("数据导入失败!")
            sys.exit(1)
            
    except KeyboardInterrupt:
        logger.info("用户中断操作")
        sys.exit(1)
    except Exception as e:
        logger.error(f"程序执行出错: {e}")
        sys.exit(1)

if __name__ == "__main__":
    main()
>>>>>>> efafe363
<|MERGE_RESOLUTION|>--- conflicted
+++ resolved
@@ -16,19 +16,9 @@
 import importlib
 import importlib.util
 import json
-<<<<<<< HEAD
 import logging
 import os
 import re
-=======
-import os
-import re
-import importlib
-from typing import Dict, List, Any, Optional, Tuple
-from opensearchpy import OpenSearch
-from opensearchpy.helpers import bulk
-import argparse
->>>>>>> efafe363
 import sys
 from datetime import datetime
 from typing import Any, Dict, Iterable, List, Optional, Sequence
@@ -120,7 +110,6 @@
 
 
 class OpenSearchImporter:
-<<<<<<< HEAD
     def __init__(
         self,
         host: str = "localhost",
@@ -143,24 +132,6 @@
         if host.startswith("http://") or host.startswith("https://"):
             host = host.replace("https://", "").replace("http://", "")
 
-=======
-    def __init__(self, host: str = 'localhost', port: int = 9200,
-                 username: str = None, password: str = None,
-                 use_ssl: bool = False, verify_certs: bool = False,
-                 ssl_assert_hostname: bool = True, ssl_show_warn: bool = True,
-                 timeout: int = 30,
-                 enable_vector: bool = False,
-                 vector_field: str = 'text_vector',
-                 vector_dimension: int = 512,
-                 embedding_model: Optional[str] = None):
-        """初始化 OpenSearch 连接"""
-        
-        # 处理 AWS VPC 端点 URL
-        if host.startswith('http://') or host.startswith('https://'):
-            host = host.replace('https://', '').replace('http://', '')
-        
-        # OpenSearch 连接配置
->>>>>>> efafe363
         self.config = {
             "hosts": [{"host": host, "port": port}],
             "http_compress": True,
@@ -186,7 +157,6 @@
             raise
 
         self.enable_vector = bool(enable_vector)
-<<<<<<< HEAD
         self.vector_field = vector_field.strip() if vector_field else ""
         self.vector_dimension = vector_dimension
         self.embedding_model = embedding_model.strip() if embedding_model else None
@@ -345,29 +315,6 @@
     # ------------------------------------------------------------------
     # 文本清洗 & 文档构建
     # ------------------------------------------------------------------
-=======
-        self.vector_field = vector_field if vector_field else None
-        self.vector_dimension = vector_dimension
-        self.embedding_model = embedding_model
-        self.embedder = None
-
-        if self.enable_vector and not self.vector_field:
-            logger.warning("未指定向量字段名称，已禁用语义向量写入功能")
-            self.enable_vector = False
-
-        if self.enable_vector and self.vector_field:
-            self.embedder = self._load_embedder()
-            if self.embedder is not None:
-                logger.info(
-                    "已启用语义向量写入: 字段=%s, 维度=%s",
-                    self.vector_field,
-                    self.vector_dimension,
-                )
-            else:
-                logger.warning("未能加载向量模型，已自动关闭语义向量写入功能")
-                self.enable_vector = False
-    
->>>>>>> efafe363
     def clean_html_content(self, text: str) -> str:
         if not text:
             return ""
@@ -425,7 +372,6 @@
             for key, value in transformed.items()
             if value not in (None, "")
         }
-<<<<<<< HEAD
 
         if not transformed.get("id"):
             logger.debug("记录缺少 id，已跳过: %s", record)
@@ -497,95 +443,6 @@
     # 索引管理 & 导入流程
     # ------------------------------------------------------------------
     def create_index_mapping(self, index_name: str) -> bool:
-=======
-        
-        # 移除空值
-        return {k: v for k, v in transformed.items() if v is not None and v != ''}
-
-    def _load_embedder(self):
-        """加载向量模型"""
-        if self.embedding_model and SentenceTransformer is not None:
-            try:
-                model = SentenceTransformer(self.embedding_model, trust_remote_code=True)
-                logger.info("已加载自定义 embedding 模型: %s", self.embedding_model)
-                return _SentenceTransformerWrapper(model)
-            except Exception as model_err:
-                logger.error(f"加载自定义 embedding 模型失败: {model_err}")
-                # 回退到默认加载逻辑
-
-        if get_embedder is None:
-            logger.error("当前环境未提供向量模型依赖，无法写入 knn 向量")
-            return None
-        try:
-            embedder = get_embedder()
-            test_vec = embedder.encode(["test"])
-            if test_vec is None or len(getattr(test_vec, 'shape', ())) != 2:
-                raise ValueError("embedding 输出不符合预期")
-            if test_vec.shape[1] != self.vector_dimension:
-                logger.warning(
-                    "模型输出维度(%s)与配置维度(%s)不一致，自动更新配置",
-                    test_vec.shape[1],
-                    self.vector_dimension,
-                )
-                self.vector_dimension = int(test_vec.shape[1])
-            return embedder
-        except Exception as e:
-            logger.error(f"加载向量模型失败: {e}")
-            return None
-
-    @staticmethod
-    def _build_embedding_text(document: Dict[str, Any]) -> str:
-        """为向量模型准备文本"""
-        parts = [
-            document.get('symptoms', ''),
-            document.get('discussion', ''),
-            document.get('solution', ''),
-            document.get('search_content', ''),
-        ]
-        combined = '\n'.join(part for part in parts if part)
-        return combined.strip()
-
-    def _apply_vectors(self, documents: List[Dict[str, Any]], texts: List[Optional[str]]):
-        if not self.enable_vector or not self.embedder or not self.vector_field:
-            return
-
-        candidates: List[Tuple[int, str]] = [
-            (idx, text) for idx, text in enumerate(texts) if text
-        ]
-        if not candidates:
-            logger.info("没有可用于生成向量的文本")
-            return
-
-        indices, corpora = zip(*candidates)
-        try:
-            vectors = self.embedder.encode(list(corpora))
-        except Exception as e:
-            logger.error(f"批量生成向量失败: {e}")
-            return
-
-        try:
-            vectors_list = vectors.tolist()  # type: ignore[attr-defined]
-        except AttributeError:
-            vectors_list = [list(vec) for vec in vectors]
-
-        applied = 0
-        for doc_idx, vector in zip(indices, vectors_list):
-            if len(vector) != self.vector_dimension:
-                logger.warning(
-                    "文档 %s 的向量维度 %s 与配置 %s 不一致，已跳过",
-                    documents[doc_idx].get('_id'),
-                    len(vector),
-                    self.vector_dimension,
-                )
-                continue
-            documents[doc_idx]['_source'][self.vector_field] = vector
-            applied += 1
-
-        logger.info("已为 %s 条文档写入语义向量", applied)
-    
-    def create_index_mapping(self, index_name: str):
-        """创建索引映射 - 使用简化配置避免AWS限制"""
->>>>>>> efafe363
         try:
             if self.client.indices.exists(index=index_name):
                 logger.info("索引 %s 已存在", index_name)
@@ -593,7 +450,6 @@
                     self._ensure_vector_compat(index_name)
                 return True
 
-<<<<<<< HEAD
             body: Dict[str, Any] = {
                 "mappings": {
                     "properties": {
@@ -634,55 +490,6 @@
 
             self.client.indices.create(index=index_name, body=body)
             logger.info("成功创建索引: %s", index_name)
-=======
-            properties = {
-                "id": {"type": "keyword"},
-                "vehicletype": {
-                    "type": "text",
-                    "fields": {"keyword": {"type": "keyword"}}
-                },
-                "discussion": {"type": "text"},
-                "symptoms": {"type": "text"},
-                "solution": {"type": "text"},
-                "search_content": {"type": "text"},
-                "search_num": {"type": "integer"},
-                "rate": {"type": "float"},
-                "vin": {"type": "keyword"},
-                "created_at": {"type": "date"},
-                "source_index": {"type": "keyword"},
-                "source_type": {"type": "keyword"},
-            }
-
-            if self.enable_vector and self.vector_field:
-                properties[self.vector_field] = {
-                    "type": "knn_vector",
-                    "dimension": self.vector_dimension,
-                    "method": {
-                        "name": "hnsw",
-                        "space_type": "cosinesimil",
-                        "engine": "nmslib",
-                        "parameters": {
-                            "ef_construction": 128,
-                            "m": 16
-                        }
-                    }
-                }
-
-            simple_mapping = {
-                "mappings": {
-                    "properties": properties
-                }
-            }
-
-            if self.enable_vector and self.vector_field:
-                simple_mapping["settings"] = {
-                    "index.knn": True,
-                    "index.knn.space_type": "cosinesimil"
-                }
-
-            response = self.client.indices.create(index=index_name, body=simple_mapping)
-            logger.info(f"成功创建索引: {index_name}")
->>>>>>> efafe363
             return True
         except Exception as exc:
             logger.error("创建索引失败: %s", exc)
@@ -691,7 +498,6 @@
 
     def _ensure_vector_compat(self, index_name: str) -> None:
         try:
-<<<<<<< HEAD
             mappings = self.client.indices.get_mapping(index=index_name)
             properties = mappings.get(index_name, {}).get("mappings", {}).get("properties", {})
         except Exception as exc:
@@ -715,41 +521,6 @@
                                     "m": 16,
                                 },
                             },
-=======
-            # 读取JSON文件
-            logger.info(f"读取文件: {json_file}")
-            with open(json_file, 'r', encoding='utf-8') as f:
-                data = []
-                for line_num, line in enumerate(f, 1):
-                    line = line.strip()
-                    if not line:
-                        continue
-                    
-                    try:
-                        record = json.loads(line)
-                        data.append(record)
-                    except json.JSONDecodeError as e:
-                        logger.warning(f"第 {line_num} 行JSON解析失败: {e}")
-                        continue
-            
-            logger.info(f"成功读取 {len(data)} 条记录")
-            
-            # 转换数据格式
-            logger.info("转换数据格式...")
-            documents: List[Dict[str, Any]] = []
-            embedding_texts: List[Optional[str]] = [] if self.enable_vector else []
-            for record in data:
-                try:
-                    transformed = self.transform_record(record)
-                    if transformed:
-                        if self.enable_vector:
-                            embedding_texts.append(self._build_embedding_text(transformed))
-                        # 构建bulk操作格式
-                        doc = {
-                            "_index": index_name,
-                            "_id": transformed.get('id'),
-                            "_source": transformed
->>>>>>> efafe363
                         }
                     }
                 }
@@ -829,23 +600,6 @@
                 text = line.strip()
                 if not text:
                     continue
-<<<<<<< HEAD
-=======
-
-            logger.info(f"成功转换 {len(documents)} 条记录")
-
-            if self.enable_vector and documents:
-                logger.info("开始批量生成语义向量...")
-                self._apply_vectors(documents, embedding_texts)
-            
-            # 批量导入
-            logger.info("开始批量导入...")
-            success_count = 0
-            error_count = 0
-            
-            for i in range(0, len(documents), batch_size):
-                batch = documents[i:i + batch_size]
->>>>>>> efafe363
                 try:
                     yield json.loads(text)
                 except json.JSONDecodeError as exc:
@@ -881,7 +635,6 @@
                     }
                 },
             }
-<<<<<<< HEAD
 
             response = self.client.search(index=index_name, body=body)
             hits = response.get("hits", {}).get("hits", [])
@@ -953,81 +706,4 @@
 
 
 if __name__ == "__main__":  # pragma: no cover - CLI 入口
-    sys.exit(main())
-=======
-            
-            response = self.client.search(index=index_name, body=search_body)
-            
-            logger.info(f"搜索测试 '{query}' 结果:")
-            for hit in response['hits']['hits']:
-                source = hit['_source']
-                logger.info(f"  ID: {source.get('id', 'N/A')}")
-                logger.info(f"  车型: {source.get('vehicletype', 'N/A')}")
-                logger.info(f"  故障: {source.get('discussion', 'N/A')}")
-                logger.info(f"  评分: {hit['_score']}")
-                logger.info("  ---")
-                
-        except Exception as e:
-            logger.error(f"搜索测试失败: {e}")
-
-def main():
-    parser = argparse.ArgumentParser(description='导入汽车维修案例数据到 OpenSearch')
-    parser.add_argument('--file', '-f', required=True, help='JSON文件路径')
-    parser.add_argument('--index', '-i', default='automotive_cases', help='索引名称')
-    parser.add_argument('--host', default='localhost', help='OpenSearch主机')
-    parser.add_argument('--port', type=int, default=9200, help='OpenSearch端口')
-    parser.add_argument('--username', '-u', help='用户名')
-    parser.add_argument('--password', '-p', help='密码')
-    parser.add_argument('--ssl', action='store_true', help='使用SSL')
-    parser.add_argument('--batch-size', type=int, default=100, help='批量大小')
-    parser.add_argument('--enable-vector', action='store_true', help='写入语义向量并创建kNN索引')
-    parser.add_argument('--vector-field', default='text_vector', help='向量字段名称 (默认: text_vector)')
-    parser.add_argument('--vector-dim', type=int, default=512, help='向量维度 (默认: 512)')
-    parser.add_argument('--embedding-model', help='自定义 SentenceTransformer 模型名称')
-    parser.add_argument('--test', action='store_true', help='导入后进行搜索测试')
-
-    args = parser.parse_args()
-    
-    try:
-        # 创建导入器
-        importer = OpenSearchImporter(
-            host=args.host,
-            port=args.port,
-            username=args.username,
-            password=args.password,
-            use_ssl=args.ssl,
-            enable_vector=args.enable_vector,
-            vector_field=args.vector_field,
-            vector_dimension=args.vector_dim,
-            embedding_model=args.embedding_model,
-        )
-        
-        # 导入数据
-        success = importer.import_data(
-            json_file=args.file,
-            index_name=args.index,
-            batch_size=args.batch_size
-        )
-        
-        if success:
-            logger.info("数据导入成功!")
-            
-            # 进行搜索测试
-            if args.test:
-                logger.info("进行搜索测试...")
-                importer.search_test(args.index, "发动机")
-                importer.search_test(args.index, "刹车")
-        else:
-            logger.error("数据导入失败!")
-            sys.exit(1)
-            
-    except KeyboardInterrupt:
-        logger.info("用户中断操作")
-        sys.exit(1)
-    except Exception as e:
-        logger.error(f"程序执行出错: {e}")
-        sys.exit(1)
-
-if __name__ == "__main__":
-    main()
->>>>>>> efafe363
+    sys.exit(main())