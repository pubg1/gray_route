#!/usr/bin/env python3
# -*- coding: utf-8 -*-
"""将 servicingcase_last.json 数据导入 OpenSearch。

该脚本支持：
* 将原始 JSON 行数据转换成应用所需字段结构；
* 按批次写入 OpenSearch；
* 可选地启用 `knn_vector` 字段写入，并在需要时自动准备 embedding 模型。

脚本尽可能复用应用内部的 embedding 加载逻辑，同时在缺少依赖时优雅回退。
"""

from __future__ import annotations

import argparse
import importlib
import importlib.util
import json
import logging
import os
import re
import sys
from datetime import datetime
from typing import Any, Dict, Iterable, List, Optional, Sequence, Tuple
from urllib.parse import urlparse

from opensearchpy import OpenSearch
from opensearchpy.helpers import bulk

# 为了能够复用 app 内部的工具，将项目根目录加入 sys.path
ROOT_DIR = os.path.abspath(os.path.join(os.path.dirname(__file__), ".."))
if ROOT_DIR not in sys.path:
    sys.path.insert(0, ROOT_DIR)

# 尝试加载应用内的 embedding 与配置模块（若缺失则在运行期回退）
embedding_spec = importlib.util.find_spec("app.embedding")
if embedding_spec is not None:
    embedding_module = importlib.import_module("app.embedding")
    get_embedder = getattr(embedding_module, "get_embedder", None)
else:  # pragma: no cover - 离线导入脚本允许缺省模型
    get_embedder = None

config_spec = importlib.util.find_spec("app.config")
if config_spec is not None:
    config_module = importlib.import_module("app.config")
    get_settings = getattr(config_module, "get_settings", None)
else:  # pragma: no cover - 命令行导入可脱离应用运行
    get_settings = None

sentence_spec = importlib.util.find_spec("sentence_transformers")
if sentence_spec is not None:
    sentence_module = importlib.import_module("sentence_transformers")
    SentenceTransformer = getattr(sentence_module, "SentenceTransformer", None)
else:  # pragma: no cover - sentence-transformers 为可选依赖
    SentenceTransformer = None

hf_spec = importlib.util.find_spec("huggingface_hub")
if hf_spec is not None:
    hf_module = importlib.import_module("huggingface_hub")
    snapshot_download = getattr(hf_module, "snapshot_download", None)
else:  # pragma: no cover - huggingface_hub 并非必需
    snapshot_download = None


DEFAULT_EMBEDDING_MODEL = "BAAI/bge-small-zh-v1.5"


class _SentenceTransformerWrapper:
    """统一 SentenceTransformer 与应用内 Embedder 的接口。"""

    def __init__(self, model: Any):
        self.model = model

    def encode(self, texts: Sequence[str]):
        return self.model.encode(texts, normalize_embeddings=True, show_progress_bar=False)


# 配置日志
logging.basicConfig(
    level=logging.INFO,
    format="%(asctime)s - %(levelname)s - %(message)s",
)
logger = logging.getLogger(__name__)


class OpenSearchImporter:
    @staticmethod
    def _coerce_bool(name: str, value: Any, *, default: bool = False) -> bool:
        """Normalize truthy configuration flags coming from shell/environment values."""

        if isinstance(value, bool):
            return value

        if value is None:
            return default

        if isinstance(value, (int, float)):
            if value in (0, 1):
                return bool(value)
            raise ValueError(
                f"OpenSearch {name} 配置无效: 仅支持 0/1 或布尔值"
            )

        if isinstance(value, str):
            normalized = value.strip().lower()
            if not normalized:
                return default
            if normalized in {"true", "1", "yes", "y", "on"}:
                return True
            if normalized in {"false", "0", "no", "n", "off"}:
                return False

        raise ValueError(f"OpenSearch {name} 配置无效: {value!r}")

<<<<<<< HEAD
    @classmethod
    def _normalize_ssl_assert_hostname(cls, value: Any, host: str) -> Any:
        """Sanitize the ``ssl_assert_hostname`` option for urllib3 compatibility."""

        if value is None:
            return host

        if isinstance(value, bool):
            return host if value else False

        if isinstance(value, (int, float)):
            if value in (0, 1):
                return host if bool(value) else False
            raise ValueError("OpenSearch ssl_assert_hostname 配置无效: 仅支持 0/1")

        if isinstance(value, str):
            normalized = value.strip()
            if not normalized:
                return host

            lowered = normalized.lower()
            if lowered in {"true", "1", "yes", "y", "on"}:
                return host
            if lowered in {"false", "0", "no", "n", "off"}:
                return False

            return normalized

        raise ValueError(f"OpenSearch ssl_assert_hostname 配置无效: {value!r}")

=======
>>>>>>> 1fbe2b12
    @staticmethod
    def _normalize_host(raw_host: Any) -> str:
        """Ensure the OpenSearch host value is a non-empty hostname string."""

        if isinstance(raw_host, bool):
            raise ValueError(
                "OpenSearch host 配置不能是布尔值，请检查 OPENSEARCH_HOST 或配置文件"
            )

        if raw_host is None:
            return "localhost"

        host_str = str(raw_host).strip()
        if not host_str:
            raise ValueError(
                "OpenSearch host 配置为空，请在环境变量或 opensearch_config.py 中设置有效地址"
            )

        return host_str

    @staticmethod
    def _normalize_port(raw_port: Any) -> int:
        """Validate the OpenSearch port value and convert it to ``int``."""

        if isinstance(raw_port, bool) or raw_port is None:
            raise ValueError("OpenSearch port 配置无效，请提供正确的端口号")

        try:
            port_int = int(raw_port)
        except (TypeError, ValueError) as exc:
            raise ValueError("OpenSearch port 必须是整数") from exc

        if port_int <= 0:
            raise ValueError("OpenSearch port 必须是正整数")

        return port_int

    @classmethod
    def _normalize_endpoint(
        cls, raw_host: Any, raw_port: Any, use_ssl: Any
    ) -> Tuple[str, int, bool, Optional[str]]:
        """Parse host/port values and extract optional URL prefix information."""

        host_value = cls._normalize_host(raw_host)
        port_value = cls._normalize_port(raw_port)
        ssl_flag = cls._coerce_bool("use_ssl", use_ssl)

        # urlparse requires a scheme to reliably split host/port/path.
        default_scheme = "https" if ssl_flag else "http"
        parse_target = host_value if "://" in host_value else f"{default_scheme}://{host_value}"
        parsed = urlparse(parse_target)

        if not parsed.hostname:
            raise ValueError("OpenSearch host 配置无法解析出有效的主机名")

        host_value = parsed.hostname
        if parsed.port:
            port_value = parsed.port

        # Any explicit scheme in the host should override the passed-in flag.
        if parsed.scheme in {"http", "https"}:
            ssl_flag = parsed.scheme == "https"

        url_prefix = parsed.path.strip("/") if parsed.path and parsed.path != "/" else None

        return host_value, port_value, ssl_flag, url_prefix

    def __init__(
        self,
        host: str = "localhost",
        port: int = 9200,
        username: Optional[str] = None,
        password: Optional[str] = None,
        use_ssl: bool = False,
        verify_certs: bool = False,
        ssl_assert_hostname: Any = True,
        ssl_show_warn: bool = True,
        timeout: int = 30,
        enable_vector: bool = False,
        vector_field: str = "text_vector",
        vector_dimension: int = 512,
        embedding_model: Optional[str] = None,
        model_cache_dir: Optional[str] = None,
    ) -> None:
        """初始化 OpenSearch 连接并准备向量写入。"""

        try:
            use_ssl_flag = self._coerce_bool("use_ssl", use_ssl)
            verify_certs_flag = self._coerce_bool("verify_certs", verify_certs)
<<<<<<< HEAD
=======
            ssl_assert_hostname_flag = self._coerce_bool(
                "ssl_assert_hostname", ssl_assert_hostname, default=True
            )
>>>>>>> 1fbe2b12
            ssl_show_warn_flag = self._coerce_bool(
                "ssl_show_warn", ssl_show_warn, default=True
            )
        except ValueError as exc:
            logger.error("无效的 OpenSearch 连接配置: %s", exc)
            raise

        try:
            host_value, port_value, use_ssl_flag, url_prefix = self._normalize_endpoint(
                host, port, use_ssl_flag
            )
        except ValueError as exc:
            logger.error("无效的 OpenSearch 连接配置: %s", exc)
            raise
<<<<<<< HEAD

        try:
            ssl_assert_hostname_value = self._normalize_ssl_assert_hostname(
                ssl_assert_hostname, host_value
            )
        except ValueError as exc:
            logger.error("无效的 OpenSearch 连接配置: %s", exc)
            raise

        if not verify_certs_flag:
            ssl_assert_hostname_value = None

        if isinstance(ssl_assert_hostname_value, bool):
            ssl_assert_hostname_value = host_value if ssl_assert_hostname_value else None
=======
>>>>>>> 1fbe2b12

        self.config = {
            "hosts": [{"host": host_value, "port": port_value}],
            "http_compress": True,
            "use_ssl": use_ssl_flag,
            "verify_certs": verify_certs_flag,
<<<<<<< HEAD
=======
            "ssl_assert_hostname": ssl_assert_hostname_flag,
>>>>>>> 1fbe2b12
            "ssl_show_warn": ssl_show_warn_flag,
            "timeout": timeout,
            "max_retries": 3,
            "retry_on_timeout": True,
        }

<<<<<<< HEAD
        if ssl_assert_hostname_value is not None:
            self.config["ssl_assert_hostname"] = ssl_assert_hostname_value

=======
>>>>>>> 1fbe2b12
        if url_prefix:
            self.config["url_prefix"] = url_prefix

        if username and password:
            self.config["http_auth"] = (username, password)

        try:
            self.client = OpenSearch(**self.config)
            info = self.client.info()
            self.server_version = info.get("version", {}).get("number", "unknown")
            logger.info("成功连接到 OpenSearch: %s", self.server_version)
        except Exception as exc:  # pragma: no cover - 连接失败时直接抛出
            logger.error("连接 OpenSearch 失败: %s", exc)
            raise

        self.enable_vector = bool(enable_vector)
        self.vector_field = vector_field.strip() if vector_field else ""
        self.vector_dimension = vector_dimension
        self.embedding_model = embedding_model.strip() if embedding_model else None
        self.model_cache_dir = model_cache_dir.strip() if model_cache_dir else None
        self.embedder: Optional[Any] = None
        self._prepared_model_path: Optional[str] = None

        if self.model_cache_dir:
            self._configure_model_cache_env()

        if self.enable_vector:
            if not self.vector_field:
                logger.warning("未指定向量字段名称，已禁用语义向量写入功能")
                self.enable_vector = False
            else:
                self.embedding_model = self.embedding_model or self._infer_embedding_model()
                self.embedder = self._load_embedder()
                if self.embedder is None:
                    logger.warning("未能加载向量模型，已自动关闭语义向量写入功能")
                    self.enable_vector = False
                else:
                    self._sync_vector_dimension()
                    logger.info(
                        "已启用语义向量写入: 字段=%s, 维度=%s, 模型=%s",
                        self.vector_field,
                        self.vector_dimension,
                        self.embedding_model or "未知",
                    )

    # ------------------------------------------------------------------
    # 模型准备相关工具
    # ------------------------------------------------------------------
    def _configure_model_cache_env(self) -> None:
        os.makedirs(self.model_cache_dir, exist_ok=True)
        os.environ.setdefault("SENTENCE_TRANSFORMERS_HOME", self.model_cache_dir)
        os.environ.setdefault("HUGGINGFACE_HUB_CACHE", self.model_cache_dir)
        logger.info("模型缓存目录: %s", self.model_cache_dir)

    def _infer_embedding_model(self) -> str:
        if self.embedding_model:
            return self.embedding_model

        if get_settings:
            try:
                settings = get_settings()
                model_name = getattr(settings, "embedding_model", None)
                if model_name:
                    return model_name
            except Exception as exc:  # pragma: no cover - 设置加载失败时降级
                logger.debug("读取应用配置失败: %s", exc)

        return DEFAULT_EMBEDDING_MODEL

    def _prepare_model_snapshot(self, model_id: str) -> Optional[str]:
        if snapshot_download is None:
            return None

        kwargs: Dict[str, Any] = {}
        if self.model_cache_dir:
            kwargs["cache_dir"] = self.model_cache_dir
        token = os.getenv("HUGGINGFACEHUB_API_TOKEN") or os.getenv("HF_TOKEN")
        if token:
            kwargs["token"] = token

        try:
            local_dir = snapshot_download(
                repo_id=model_id,
                local_files_only=False,
                resume_download=True,
                **kwargs,
            )
            logger.info("已预下载模型 %s -> %s", model_id, local_dir)
            return local_dir
        except Exception as exc:
            logger.warning("预下载模型失败（使用在线加载）: %s", exc)
            return None

    def _wrap_embedder(self, embedder: Any) -> Any:
        if embedder is None:
            return None
        if hasattr(embedder, "encode"):
            return embedder
        return None

    def _load_embedder(self) -> Optional[Any]:
        # 优先复用 app.embedding 提供的缓存实例
        if get_embedder is not None and not self.embedding_model:
            try:
                embedder = get_embedder()
                logger.info("复用 app.embedding.get_embedder() 提供的模型实例")
                inferred = self._detect_model_name(embedder)
                if inferred:
                    self.embedding_model = inferred
                return self._wrap_embedder(embedder)
            except Exception as exc:
                logger.warning("加载应用内嵌入模型失败，将尝试直接加载: %s", exc)

        model_name = self.embedding_model or self._infer_embedding_model()
        if SentenceTransformer is None:
            logger.warning("未安装 sentence_transformers，无法写入语义向量")
            return None

        if self._prepared_model_path is None:
            self._prepared_model_path = self._prepare_model_snapshot(model_name)
        load_path = self._prepared_model_path or model_name

        try:
            model = SentenceTransformer(load_path, trust_remote_code=True)
            self.embedding_model = model_name
            return _SentenceTransformerWrapper(model)
        except Exception as exc:
            logger.error("加载模型 %s 失败: %s", model_name, exc)
            return None

    def _detect_model_name(self, embedder: Any) -> Optional[str]:
        candidate = getattr(embedder, "model", None)
        if candidate is None:
            return None
        for attr in ("name_or_path", "model_name", "model_id"):
            value = getattr(candidate, attr, None)
            if isinstance(value, str) and value:
                return value
        return None

    def _sync_vector_dimension(self) -> None:
        if self.embedder is None:
            return

        model = getattr(self.embedder, "model", None)
        dimension = None
        if model is not None:
            getter = getattr(model, "get_sentence_embedding_dimension", None)
            if callable(getter):
                try:
                    dimension = int(getter())
                except Exception:  # pragma: no cover - 极端情况下尝试回退
                    dimension = None

        if dimension is None:
            try:
                probe = self.embedder.encode(["dimension probe"])
                vector = self._normalize_vector_output(probe)
                if vector:
                    dimension = len(vector)
            except Exception:
                dimension = None

        if dimension and dimension != self.vector_dimension:
            logger.info(
                "自动调整向量维度: 配置=%s, 模型=%s",
                self.vector_dimension,
                dimension,
            )
            self.vector_dimension = dimension

    # ------------------------------------------------------------------
    # 文本清洗 & 文档构建
    # ------------------------------------------------------------------
    def clean_html_content(self, text: str) -> str:
        if not text:
            return ""
        text = re.sub(r"<[^>]+>", "", text)
        text = re.sub(r"\s+", " ", text)
        return text.strip()

    def extract_symptoms_and_solution(self, search_content: str) -> Dict[str, str]:
        if not search_content:
            return {"symptoms": "", "solution": ""}

        clean_content = self.clean_html_content(search_content)
        sentences = [s for s in clean_content.split("。") if s]

        symptoms = ""
        if sentences:
            symptoms = "。".join(sentences[:3]).strip()
            if symptoms and not symptoms.endswith("。"):
                symptoms += "。"

        solution = ""
        solution_keywords = ["更换", "维修", "解决", "处理", "修复", "故障排除"]
        for sentence in sentences:
            if any(keyword in sentence for keyword in solution_keywords):
                solution = sentence.strip()
                break

        return {
            "symptoms": symptoms[:500] if symptoms else "",
            "solution": solution[:300] if solution else "",
        }

    def transform_record(self, record: Dict[str, Any]) -> Optional[Dict[str, Any]]:
        source = record.get("_source") or {}
        search_content = source.get("search", "")
        extracted = self.extract_symptoms_and_solution(search_content)

        transformed: Dict[str, Any] = {
            "id": record.get("_id", ""),
            "vehicletype": source.get("vehicletype", ""),
            "discussion": source.get("discussion", ""),
            "symptoms": extracted.get("symptoms", ""),
            "solution": extracted.get("solution", ""),
            "search_content": self.clean_html_content(search_content)[:2000],
            "search_num": source.get("searchNum", 0),
            "rate": source.get("rate"),
            "vin": source.get("vin"),
            "created_at": datetime.now().isoformat(),
            "source_index": record.get("_index", ""),
            "source_type": record.get("_type", ""),
        }

        transformed = {
            key: value
            for key, value in transformed.items()
            if value not in (None, "")
        }

        if not transformed.get("id"):
            logger.debug("记录缺少 id，已跳过: %s", record)
            return None

        if self.enable_vector and self.embedder is not None:
            text_for_vector = (
                transformed.get("search_content")
                or transformed.get("discussion")
                or transformed.get("symptoms")
                or ""
            )
            vector = self._build_vector(text_for_vector)
            if vector is not None:
                transformed[self.vector_field] = vector

        return transformed

    def _normalize_vector_output(self, batch: Any) -> Optional[List[float]]:
        if batch is None:
            return None

        if hasattr(batch, "tolist"):
            batch = batch.tolist()
        if not isinstance(batch, Iterable):
            return None

        batch_list = list(batch)
        if not batch_list:
            return None

        first = batch_list[0]
        if isinstance(first, Iterable) and not isinstance(first, (str, bytes)):
            vector = list(first)
        else:
            vector = batch_list

        try:
            return [float(x) for x in vector]
        except (TypeError, ValueError):
            logger.warning("向量结果无法转换为 float: %s", vector)
            return None

    def _build_vector(self, text: str) -> Optional[List[float]]:
        content = text.strip()
        if not content:
            return None
        try:
            batch = self.embedder.encode([content])
        except Exception as exc:
            logger.warning("生成语义向量失败: %s", exc)
            return None

        vector = self._normalize_vector_output(batch)
        if vector is None:
            return None

        if self.vector_dimension and len(vector) != self.vector_dimension:
            logger.warning(
                "向量维度与配置不一致: got=%s expected=%s，将按模型输出更新配置",
                len(vector),
                self.vector_dimension,
            )
            self.vector_dimension = len(vector)

        return vector

    # ------------------------------------------------------------------
    # 索引管理 & 导入流程
    # ------------------------------------------------------------------
    def create_index_mapping(self, index_name: str) -> bool:
        try:
            if self.client.indices.exists(index=index_name):
                logger.info("索引 %s 已存在", index_name)
                if self.enable_vector:
                    self._ensure_vector_compat(index_name)
                return True

            body: Dict[str, Any] = {
                "mappings": {
                    "properties": {
                        "id": {"type": "keyword"},
                        "vehicletype": {
                            "type": "text",
                            "fields": {"keyword": {"type": "keyword"}},
                        },
                        "discussion": {"type": "text"},
                        "symptoms": {"type": "text"},
                        "solution": {"type": "text"},
                        "search_content": {"type": "text"},
                        "search_num": {"type": "integer"},
                        "rate": {"type": "float"},
                        "vin": {"type": "keyword"},
                        "created_at": {"type": "date"},
                        "source_index": {"type": "keyword"},
                        "source_type": {"type": "keyword"},
                    }
                }
            }

            if self.enable_vector:
                body.setdefault("settings", {})["index.knn"] = True
                body["mappings"]["properties"][self.vector_field] = {
                    "type": "knn_vector",
                    "dimension": self.vector_dimension,
                    "method": {
                        "name": "hnsw",
                        "space_type": "cosinesimil",
                        "engine": "nmslib",
                        "parameters": {
                            "ef_construction": 128,
                            "m": 16,
                        },
                    },
                }

            self.client.indices.create(index=index_name, body=body)
            logger.info("成功创建索引: %s", index_name)
            return True
        except Exception as exc:
            logger.error("创建索引失败: %s", exc)
            logger.info("尝试跳过索引创建，直接导入数据…")
            return True

    def _ensure_vector_compat(self, index_name: str) -> None:
        try:
            mappings = self.client.indices.get_mapping(index=index_name)
            properties = mappings.get(index_name, {}).get("mappings", {}).get("properties", {})
        except Exception as exc:
            logger.warning("读取索引映射失败，无法校验向量字段: %s", exc)
            return

        vector_mapping = properties.get(self.vector_field)
        if not vector_mapping:
            try:
                body = {
                    "properties": {
                        self.vector_field: {
                            "type": "knn_vector",
                            "dimension": self.vector_dimension,
                            "method": {
                                "name": "hnsw",
                                "space_type": "cosinesimil",
                                "engine": "nmslib",
                                "parameters": {
                                    "ef_construction": 128,
                                    "m": 16,
                                },
                            },
                        }
                    }
                }
                self.client.indices.put_mapping(index=index_name, body=body)
                logger.info("已在索引 %s 中添加缺失的向量字段 %s", index_name, self.vector_field)
            except Exception as exc:
                logger.warning(
                    "无法在索引 %s 中添加向量字段 %s，已禁用向量写入: %s",
                    index_name,
                    self.vector_field,
                    exc,
                )
                self.enable_vector = False
                return
        else:
            dimension = vector_mapping.get("dimension")
            if dimension and int(dimension) != self.vector_dimension:
                logger.info(
                    "索引已有向量字段，自动同步维度: %s -> %s",
                    self.vector_dimension,
                    dimension,
                )
                self.vector_dimension = int(dimension)

        try:
            settings = self.client.indices.get_settings(index=index_name)
            index_settings = settings.get(index_name, {}).get("settings", {}).get("index", {})
            knn_enabled = str(index_settings.get("knn", "false")).lower() in {"true", "1", "yes"}
            if not knn_enabled:
                logger.warning(
                    "索引 %s 未开启 index.knn，向量查询可能失败，请手动开启",
                    index_name,
                )
        except Exception:
            pass

    def import_data(self, json_file: str, index_name: str, batch_size: int = 100) -> bool:
        if not os.path.exists(json_file):
            logger.error("数据文件不存在: %s", json_file)
            return False

        if batch_size <= 0:
            batch_size = 100

        if not self.create_index_mapping(index_name):
            return False

        actions: List[Dict[str, Any]] = []
        total = 0

        for record in self._iter_records(json_file):
            transformed = self.transform_record(record)
            if not transformed:
                continue

            doc_id = transformed.get("id")
            action = {
                "_index": index_name,
                "_id": doc_id,
                "_source": transformed,
            }
            actions.append(action)

            if len(actions) >= batch_size:
                total += self._flush_bulk(actions)
                actions = []

        if actions:
            total += self._flush_bulk(actions)

        logger.info("成功导入 %s 条文档", total)
        return True

    def _iter_records(self, json_file: str) -> Iterable[Dict[str, Any]]:
        with open(json_file, "r", encoding="utf-8") as handle:
            for line_num, line in enumerate(handle, 1):
                text = line.strip()
                if not text:
                    continue
                try:
                    yield json.loads(text)
                except json.JSONDecodeError as exc:
                    logger.warning("第 %s 行 JSON 解析失败: %s", line_num, exc)
                    continue

    def _flush_bulk(self, actions: List[Dict[str, Any]]) -> int:
        if not actions:
            return 0

        try:
            success, errors = bulk(self.client, actions)
            if errors:
                logger.warning("Bulk 导入存在错误: %s", errors)
            return success
        except Exception as exc:
            logger.error("批量导入失败: %s", exc)
            return 0

    def run_test_query(self, index_name: str, query_text: str = "发动机故障") -> None:
        try:
            body = {
                "size": 5,
                "query": {
                    "multi_match": {
                        "query": query_text,
                        "fields": [
                            "discussion^3",
                            "symptoms^2",
                            "solution",
                            "search_content",
                        ],
                    }
                },
            }

            response = self.client.search(index=index_name, body=body)
            hits = response.get("hits", {}).get("hits", [])
            logger.info("测试查询返回 %s 条结果", len(hits))
            for idx, hit in enumerate(hits, 1):
                source = hit.get("_source", {})
                logger.info(
                    "[%s] 讨论: %s | 现象: %s",
                    idx,
                    source.get("discussion", ""),
                    source.get("symptoms", ""),
                )
        except Exception as exc:
            logger.warning("测试查询失败: %s", exc)


# ----------------------------------------------------------------------
# CLI
# ----------------------------------------------------------------------

def parse_args(argv: Optional[Sequence[str]] = None) -> argparse.Namespace:
    parser = argparse.ArgumentParser(description="将 JSONL 数据导入 OpenSearch")
    parser.add_argument("--file", "-f", required=True, help="JSON 行文件路径")
    parser.add_argument("--index", "-i", default="automotive_cases", help="目标索引名称")
    parser.add_argument("--host", default="localhost", help="OpenSearch 主机")
    parser.add_argument("--port", type=int, default=9200, help="OpenSearch 端口")
    parser.add_argument("--username", "-u", help="用户名")
    parser.add_argument("--password", "-p", help="密码")
    parser.add_argument("--ssl", action="store_true", help="使用 SSL 连接")
    parser.add_argument("--verify-certs", action="store_true", help="验证 SSL 证书")
    parser.add_argument("--batch-size", type=int, default=100, help="批量导入大小")
    parser.add_argument("--timeout", type=int, default=30, help="请求超时 (秒)")

    # 向量相关参数
    parser.add_argument("--enable-vector", action="store_true", help="启用 knn_vector 写入")
    parser.add_argument("--vector-field", default="text_vector", help="向量字段名称")
    parser.add_argument("--vector-dim", type=int, default=512, help="向量维度")
    parser.add_argument("--embedding-model", help="SentenceTransformer 模型 ID")
    parser.add_argument("--model-cache", help="embedding 模型缓存目录")

    parser.add_argument("--test", action="store_true", help="导入完成后执行一次示例查询")
    return parser.parse_args(argv)


def main(argv: Optional[Sequence[str]] = None) -> int:
    args = parse_args(argv)

    try:
        importer = OpenSearchImporter(
            host=args.host,
            port=args.port,
            username=args.username,
            password=args.password,
            use_ssl=args.ssl,
            verify_certs=args.verify_certs,
            timeout=args.timeout,
            enable_vector=args.enable_vector,
            vector_field=args.vector_field,
            vector_dimension=args.vector_dim,
            embedding_model=args.embedding_model,
            model_cache_dir=args.model_cache,
        )
    except ValueError:
        return 1

    success = importer.import_data(args.file, args.index, batch_size=args.batch_size)

    if success and args.test:
        importer.run_test_query(args.index)

    return 0 if success else 1


if __name__ == "__main__":  # pragma: no cover - CLI 入口
    sys.exit(main())<|MERGE_RESOLUTION|>--- conflicted
+++ resolved
@@ -112,7 +112,6 @@
 
         raise ValueError(f"OpenSearch {name} 配置无效: {value!r}")
 
-<<<<<<< HEAD
     @classmethod
     def _normalize_ssl_assert_hostname(cls, value: Any, host: str) -> Any:
         """Sanitize the ``ssl_assert_hostname`` option for urllib3 compatibility."""
@@ -143,8 +142,6 @@
 
         raise ValueError(f"OpenSearch ssl_assert_hostname 配置无效: {value!r}")
 
-=======
->>>>>>> 1fbe2b12
     @staticmethod
     def _normalize_host(raw_host: Any) -> str:
         """Ensure the OpenSearch host value is a non-empty hostname string."""
@@ -234,12 +231,9 @@
         try:
             use_ssl_flag = self._coerce_bool("use_ssl", use_ssl)
             verify_certs_flag = self._coerce_bool("verify_certs", verify_certs)
-<<<<<<< HEAD
-=======
             ssl_assert_hostname_flag = self._coerce_bool(
                 "ssl_assert_hostname", ssl_assert_hostname, default=True
             )
->>>>>>> 1fbe2b12
             ssl_show_warn_flag = self._coerce_bool(
                 "ssl_show_warn", ssl_show_warn, default=True
             )
@@ -254,7 +248,6 @@
         except ValueError as exc:
             logger.error("无效的 OpenSearch 连接配置: %s", exc)
             raise
-<<<<<<< HEAD
 
         try:
             ssl_assert_hostname_value = self._normalize_ssl_assert_hostname(
@@ -269,30 +262,22 @@
 
         if isinstance(ssl_assert_hostname_value, bool):
             ssl_assert_hostname_value = host_value if ssl_assert_hostname_value else None
-=======
->>>>>>> 1fbe2b12
 
         self.config = {
             "hosts": [{"host": host_value, "port": port_value}],
             "http_compress": True,
             "use_ssl": use_ssl_flag,
             "verify_certs": verify_certs_flag,
-<<<<<<< HEAD
-=======
             "ssl_assert_hostname": ssl_assert_hostname_flag,
->>>>>>> 1fbe2b12
             "ssl_show_warn": ssl_show_warn_flag,
             "timeout": timeout,
             "max_retries": 3,
             "retry_on_timeout": True,
         }
 
-<<<<<<< HEAD
         if ssl_assert_hostname_value is not None:
             self.config["ssl_assert_hostname"] = ssl_assert_hostname_value
 
-=======
->>>>>>> 1fbe2b12
         if url_prefix:
             self.config["url_prefix"] = url_prefix
 
